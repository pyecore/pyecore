from .ecore import EProxy, EObject, EDataType
from .notification import Notification, Kind
from .ordered_set_patch import ordered_set
from collections.abc import MutableSet, MutableSequence
from typing import Iterable


class BadValueError(TypeError):
    def __init__(self, got=None, expected=None, feature=None):
        if isinstance(expected, EProxy):
            expected.force_resolve()
            expected = expected._wrapped
        self.got = got
        self.expected = expected
        self.feature = feature
        msg = (f"Expected type {expected}, but got type {type(got).__name__} "
               f"with value {got} instead ")
        if feature:
            msg += f"for feature {feature} of {feature.eContainingClass}"
        super().__init__(msg)


class EcoreUtils(object):
    @staticmethod
    def isinstance(obj, _type, _isinstance=isinstance):
        if obj is None:
            return True
        elif obj.__class__ is _type:
            return True
        elif _type.__class__ is EDataType and obj.__class__ is _type.eType:
            return True
        elif _isinstance(obj, EProxy) and not obj.resolved:
            return not obj.resolved
        elif _isinstance(obj, _type):
            return True
        try:
            return _type.__isinstance__(obj)
        except AttributeError:
            return False

    @staticmethod
    def get_root(obj):
        if not obj:
            return None
        previous = obj
        while previous.eContainer() is not None:
            previous = previous.eContainer()
        return previous


class PyEcoreValue(object):
    def __init__(self, owner, efeature):
        super().__init__()
        self.owner = owner
        self.feature = efeature
        self.is_ref = efeature and efeature.is_reference
        self.is_cont = self.is_ref and efeature.containment
        self.generic_type = None

    def check(self, value, _isinstance=EcoreUtils.isinstance):
        feature = self.feature
        etype = self.generic_type or feature._eType
        if not etype:
            try:
                etype = feature.eGenericType.eRawType
                self.generic_type = etype
            except Exception:
<<<<<<< HEAD
                raise AttributeError('Feature {} has no type'
                                     'nor generic for {}'
                                     .format(feature, feature.eContainer()))
=======
                raise AttributeError(f'Feature {feature} has no type'
                                     'nor generic')
>>>>>>> baeb3dcd
        if not _isinstance(value, etype):
            raise BadValueError(value, etype, feature)

    def _update_container(self, value, previous_value=None):
        if not self.is_cont:
            return
        if value:
            resource = value.eResource
            if resource and value in resource.contents:
                resource.remove(value)
            prev_container = value._container
            prev_feature = value._containment_feature
            if (prev_container != self.owner
                    or prev_feature != self.feature) \
                    and isinstance(prev_container, EObject):
                prev_container.__dict__[prev_feature.name] \
                              .remove_or_unset(value)
            value._container = self.owner
            value._containment_feature = self.feature
        if previous_value:
            previous_value._container = None
            previous_value._containment_feature = None


class EValue(PyEcoreValue):
    def __init__(self, owner, efeature):
        super().__init__(owner, efeature)
        self._value = efeature.get_default_value()
        # self._value = val

    def remove_or_unset(self, value, update_opposite=True):
        self._set(None, update_opposite)

    def _get(self):
        return self._value

    def _set(self, value, update_opposite=True):
        self.check(value)
        previous_value = self._value
        self._value = value
        owner = self.owner
        efeature = self.feature
        notif = Notification(old=previous_value,
                             new=value,
                             feature=efeature,
                             kind=Kind.UNSET if value is None else Kind.SET)
        owner.notify(notif)
        owner._isset.add(efeature)

        if not self.is_ref:
            return
        self._update_container(value, previous_value)
        if not update_opposite:
            return

        # if there is no opposite, we set inverse relation and return
        if not efeature.eOpposite:
            couple = (owner, efeature)
            if hasattr(value, '_inverse_rels'):
                if hasattr(previous_value, '_inverse_rels'):
                    previous_value._inverse_rels.remove(couple)
                value._inverse_rels.add(couple)
            elif value is None and hasattr(previous_value, '_inverse_rels'):
                previous_value._inverse_rels.remove(couple)
            return

        eOpposite = efeature.eOpposite
        # if we are in an 'unset' context
        opposite_name = eOpposite.name
        if value is None:
            if previous_value is None:
                return
            if eOpposite.many:
                object.__getattribute__(previous_value, opposite_name) \
                      .remove(owner, update_opposite=False)
            else:
                object.__setattr__(previous_value, opposite_name, None)
        else:
            previous_value = value.__getattribute__(opposite_name)
            if eOpposite.many:
                previous_value.append(owner, update_opposite=False)
            else:
                # We disable the eOpposite update
                value.__dict__[opposite_name]. \
                      _set(owner, update_opposite=False)


class ECollection(PyEcoreValue):
    @staticmethod
    def create(owner, feature):
        if feature.derived:
            return EDerivedCollection(owner, feature)
        elif feature.ordered and feature.unique:
            return EOrderedSet(owner, feature)
        elif feature.ordered and not feature.unique:
            return EList(owner, feature)
        elif feature.unique:
            return ESet(owner, feature)
        else:
            return EBag(owner, feature)  # see for better implem

    def __init__(self, owner, efeature):
        super().__init__(owner, efeature)

    def remove_or_unset(self, value, update_opposite=True):
        self.remove(value, update_opposite)

    def _get(self):
        return self

    def _update_opposite(self, owner, new_value, remove=False):
        eOpposite = self.feature.eOpposite
        if not eOpposite:
            couple = (new_value, self.feature)
            if remove and couple in owner._inverse_rels:
                owner._inverse_rels.remove(couple)
            else:
                owner._inverse_rels.add(couple)
            return

        opposite_name = eOpposite.name
        if eOpposite.many and not remove:
            owner.__getattribute__(opposite_name).append(new_value, False)
        elif eOpposite.many and remove:
            owner.__getattribute__(opposite_name).remove(new_value, False)
        else:
            new_value = None if remove else new_value
            owner.__getattribute__(opposite_name)  # Force load
            owner.__dict__[opposite_name] \
                 ._set(new_value, update_opposite=False)

    def remove(self, value, update_opposite=True):
        if self.is_ref:
            self._update_container(None, previous_value=value)
            if update_opposite:
                self._update_opposite(value, self.owner, remove=True)
        super().remove(value)
        self.owner.notify(Notification(old=value,
                                       feature=self.feature,
                                       kind=Kind.REMOVE))

    def insert(self, i, y):
        self.check(y)
        if self.is_ref:
            self._update_container(y)
            self._update_opposite(y, self.owner)
        super().insert(i, y)
        self.owner.notify(Notification(new=y,
                                       feature=self.feature,
                                       kind=Kind.ADD))
        self.owner._isset.add(self.feature)

    def pop(self, index=None):
        if index is None:
            value = super().pop()
        else:
            value = super().pop(index)
        if self.is_ref:
            self._update_container(None, previous_value=value)
            self._update_opposite(value, self.owner, remove=True)
        self.owner.notify(Notification(old=value,
                                       feature=self.feature,
                                       kind=Kind.REMOVE))
        return value

    def clear(self):
        while self:
            self.pop()

    def select(self, f):
        return [x for x in self if f(x)]

    def reject(self, f):
        return [x for x in self if not f(x)]

    def __iadd__(self, items):
        if isinstance(items, Iterable):
            self.extend(items)
        else:
            self.append(items)
        return self


class EList(ECollection, list):
    def __init__(self, owner, efeature=None):
        super().__init__(owner, efeature)

    def append(self, value, update_opposite=True):
        self.check(value)
        if self.is_ref:
            self._update_container(value)
            if update_opposite:
                self._update_opposite(value, self.owner)
        super().append(value)
        self.owner.notify(Notification(new=value,
                                       feature=self.feature,
                                       kind=Kind.ADD))
        self.owner._isset.add(self.feature)

    def extend(self, sublist):
        check = self.check
        if self.is_ref:
            _update_container = self._update_container
            _update_opposite = self._update_opposite
            owner = self.owner
            for value in sublist:
                check(value)
                _update_container(value)
                _update_opposite(value, owner)
        else:
            for value in sublist:
                check(value)

        super().extend(sublist)
        self.owner.notify(Notification(new=sublist,
                                       feature=self.feature,
                                       kind=Kind.ADD_MANY))
        self.owner._isset.add(self.feature)

    update = extend

    def __setitem__(self, i, y):
        is_collection = isinstance(y, Iterable)
        if isinstance(i, slice) and is_collection:
            sliced_elements = self.__getitem__(i)
            if self.is_ref:
                for element in y:
                    self.check(element)
                    self._update_container(element)
                    self._update_opposite(element, self.owner)
                # We remove (not really) all element from the slice
                for element in sliced_elements:
                    self._update_container(None, previous_value=element)
                    self._update_opposite(element, self.owner, remove=True)
            else:
                for element in y:
                    self.check(element)
            if sliced_elements and len(sliced_elements) > 1:
                self.owner.notify(Notification(old=sliced_elements,
                                               feature=self.feature,
                                               kind=Kind.REMOVE_MANY))
            elif sliced_elements:
                self.owner.notify(Notification(old=sliced_elements[0],
                                               feature=self.feature,
                                               kind=Kind.REMOVE))

        else:
            self.check(y)
            if self.is_ref:
                self._update_container(y)
                self._update_opposite(y, self.owner)
        super().__setitem__(i, y)
        kind = Kind.ADD
        if is_collection and len(y) > 1:
            kind = Kind.ADD_MANY
        elif is_collection:
            y = y[0] if y else y
        self.owner.notify(Notification(new=y,
                                       feature=self.feature,
                                       kind=kind))
        self.owner._isset.add(self.feature)


class EBag(EList):
    pass


class EAbstractSet(ECollection):
    def __init__(self, owner, efeature=None):
        super().__init__(owner, efeature)
        self._orderedset_update = False

    def add(self, value, update_opposite=True):
        self.check(value)
        if self.is_ref:
            self._update_container(value)
            if update_opposite:
                self._update_opposite(value, self.owner)
        super().add(value)
        self.owner.notify(Notification(new=value,
                                       feature=self.feature,
                                       kind=Kind.ADD))
        self.owner._isset.add(self.feature)

    append = add

    def update(self, others):
        check = self.check
        add = super().add
        for value in others:
            check(value)
            if self.is_ref:
                self._update_container(value)
                self._update_opposite(value, self.owner)
            add(value)
        self.owner._isset.add(self.feature)
        self.owner.notify(Notification(new=others,
                                       feature=self.feature,
                                       kind=Kind.ADD_MANY))
    extend = update


class EOrderedSet(EAbstractSet, ordered_set.OrderedSet):
    def __init__(self, owner, efeature=None):
        super().__init__(owner, efeature)
        ordered_set.OrderedSet.__init__(self)

    def copy(self):
        return ordered_set.OrderedSet(self)

    @staticmethod
    def subcopy(sublist):
        return ordered_set.OrderedSet(sublist)


class ESet(EOrderedSet):
    pass


class EDerivedCollection(MutableSet, MutableSequence, ECollection):
    @classmethod
    def create(cls, owner, feature=None):
        return cls(owner, feature)

    def __init__(self, owner, feature=None):
        super().__init__(owner, feature)

    def __delitem__(self, index):
        raise AttributeError('Operation not permited '
                             f'for "{self.feature.name}" feature')

    def __getitem__(self, index):
        raise AttributeError('Operation not permited '
                             f'for "{self.feature.name}" feature')

    def __len__(self):
        raise AttributeError('Operation not permited '
                             f'for "{self.feature.name}" feature')

    def __setitem__(self, index, item):
        raise AttributeError('Operation not permited '
                             f'for "{self.feature.name}" feature')

    def add(self, value):
        raise AttributeError('Operation not permited '
                             f'for "{self.feature.name}" feature')

    def discard(self, value):
        raise AttributeError('Operation not permited '
                             f'for "{self.feature.name}" feature')

    def insert(self, index, value):
        raise AttributeError('Operation not permited '
                             f'for "{self.feature.name}" feature')<|MERGE_RESOLUTION|>--- conflicted
+++ resolved
@@ -65,14 +65,8 @@
                 etype = feature.eGenericType.eRawType
                 self.generic_type = etype
             except Exception:
-<<<<<<< HEAD
-                raise AttributeError('Feature {} has no type'
-                                     'nor generic for {}'
-                                     .format(feature, feature.eContainer()))
-=======
                 raise AttributeError(f'Feature {feature} has no type'
-                                     'nor generic')
->>>>>>> baeb3dcd
+                                     f'nor generic for {feature.eContainer()}')
         if not _isinstance(value, etype):
             raise BadValueError(value, etype, feature)
 
