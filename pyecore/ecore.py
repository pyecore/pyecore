--- conflicted
+++ resolved
@@ -572,17 +572,10 @@
 EClass.eStructuralFeatures = EReference('eStructuralFeatures',
                                         EStructuralFeature,
                                         upper=-1, containment=True)
-<<<<<<< HEAD
-EClass._eAttributes = EReference('eAttributes', EAttribute, upper=-1,
-                                 derived=True)
-EClass._eReferences = EReference('eReferences', EReference, upper=-1,
-                                 derived=True)
-=======
 EClass._eAttributes = EReference('eAttributes', EAttribute,
                                  upper=-1, derived=True)
 EClass._eReferences = EReference('eReferences', EReference,
                                  upper=-1, derived=True)
->>>>>>> 1deb4bff
 EClass.eSuperTypes = EReference('eSuperTypes', EClass, upper=-1)
 EClass.eOperations = EReference('eOperations', EOperation,
                                 upper=-1, containment=True)
