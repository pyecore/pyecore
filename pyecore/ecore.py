--- conflicted
+++ resolved
@@ -1,8 +1,7 @@
-<<<<<<< HEAD
-"""Ecore runtime and Ecore metamodel
-
-This module defines the basic classes and behavior for PyEcore (EMF Python
-implementation:
+"""
+This module is the heart of PyEcore. It defines all the basic concepts that
+are common to EMF-Java and PyEcore (EObject/EClass...).
+It defines the basic classes and behavior for PyEcore implementation:
 
 * EObject
 * EPackage
@@ -11,15 +10,8 @@
 * EReference
 * EDataType
 * EcoreUtils
-
-=======
-"""
-This module is the heart of PyEcore. It defines all the basic concepts that
-are common to EMF-Java and PyEcore (EObject/EClass...).
-
 These concepts are enough if dynamic metamodel instance are handled (code
 generation is not required).
->>>>>>> d2372869
 """
 from functools import partial
 import sys
