--- conflicted
+++ resolved
@@ -23,11 +23,7 @@
                        'README.rst']
                    },
     include_package_data = True,
-<<<<<<< HEAD
-    install_requires = ['lxml'],
-=======
-    install_requires = ['ordered-set'],
->>>>>>> d9bb34c1
+    install_requires = ['ordered-set', 'lxml'],
     extras_require = {'testing': ['pytest'],},
 
     license = 'BSD 3-Clause',
