#!/usr/bin/env python

import sys
from setuptools import setup

if sys.version_info < (3, 3):
    sys.exit('Sorry, Python < 3.3 is not supported')

packages = ['pyecore',
            'pyecore.resources',
            'pyecore.type']

setup(
    name='pyecore',
<<<<<<< HEAD
    version='0.7.6',
=======
    version='0.7.7',
>>>>>>> 68fab548
    description=('A Python(ic) Implementation of the Eclipse Modeling '
                 'Framework (EMF/Ecore)'),
    long_description=open('README.rst').read(),
    keywords='model metamodel EMF Ecore MDE',
    url='https://github.com/pyecore/pyecore',
    author='Vincent Aranega',
    author_email='vincent.aranega@gmail.com',

    packages=packages,
    package_data={'': ['README.rst', 'LICENSE', 'CHANGELOG.rst']},
    include_package_data=True,
    install_requires=['ordered-set',
                      'lxml'],
    tests_require=['pytest'],
    license='BSD 3-Clause',
    classifiers=[
        'Development Status :: 4 - Beta',
        'Programming Language :: Python',
        'Programming Language :: Python :: 3.4',
        'Programming Language :: Python :: 3.5',
        'Programming Language :: Python :: 3.6',
        'Operating System :: OS Independent',
        'Intended Audience :: Developers',
        'Topic :: Software Development',
        'Topic :: Software Development :: Libraries',
        'License :: OSI Approved :: BSD License',
    ]
)<|MERGE_RESOLUTION|>--- conflicted
+++ resolved
@@ -12,11 +12,7 @@
 
 setup(
     name='pyecore',
-<<<<<<< HEAD
-    version='0.7.6',
-=======
     version='0.7.7',
->>>>>>> 68fab548
     description=('A Python(ic) Implementation of the Eclipse Modeling '
                  'Framework (EMF/Ecore)'),
     long_description=open('README.rst').read(),
